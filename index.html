<!doctype html>
<html lang="en">
  <head>
    <meta charset="utf-8">
    <meta http-equiv="X-UA-Compatible" content="IE=edge,chrome=1">
  
    <title>tbranyen/nodegit @ GitHub</title>
    
    <link rel="stylesheet" href="css/common.css">
    <link rel="stylesheet" href="css/ir_black.css">
  </head>

  <body>
    <!-- Fork Me -->
    <a href="http://github.com/tbranyen/nodegit">
      <img class="forkme" src="http://s3.amazonaws.com/github/ribbons/forkme_right_gray_6d6d6d.png" alt="Fork me on GitHub">
    </a>

    <div id="container">

      <!-- Download helpers -->
      <section class="download">
        <a href="http://github.com/tbranyen/nodegit/zipball/master">
          <img src="http://github.com/images/modules/download/zip.png"></a>
        <a href="http://github.com/tbranyen/nodegit/tarball/master">
          <img src="http://github.com/images/modules/download/tar.png"></a>
      </section>

      <!-- Branding -->
      <section class="branding">
        <a href="http://github.com/tbranyen/nodegit">nodegit</a>
        <span class="small">by <a href="http://github.com/tbranyen">tbranyen</a></span>
      </section>

      <div class="description">
<<<<<<< HEAD
        <span class="version">Version 0.0.4</span> Node.js libgit2 asynchronous native bindings
=======
        <span class="version">Version 0.0.3</span> Node.js libgit2 asynchronous native bindings
>>>>>>> b7582632
      </div>

      <p>A collection of non-blocking Node.js libgit2 bindings, raw api, convenience api, unit tests, documentation and accomodations to make contributing easier.</p>
      
      <h2>require</h2>
      <p>
        <ul>
          <li><a href="http://nodejs.org/" target="_blank">Node.js 0.4.2 or latest</a></li>
          <li><a href="http://npmjs.org/" target="_blank">NPM</a> <em>( if you want the premiere install experience )</em></li>
          <li><a href="http://git-scm.com/" target="_blank">Git</a> <em>( if you want to unit test )</em></li>
        </ul>
      </p>

      <h2>install</h2>
      <p>
        <pre class="command">npm install nodegit</pre>
      </p>

      <h2>use</h2>
        <p><em>emulate `git log`</em></p>
        <pre><code>
  // Load in the module
  var git = require( 'nodegit' );
  // Open a repository for reading
  git.repo( '.git', function( err, repo ) {
      // Success is always 0, failure is always an error string
      if( err ) {
        throw new Error( err );
      }

      // Use the master branch
      repo.branch( 'master', function( err, branch ) {
          if( err ) {
            throw new Error( err );
          }
          
          // Iterate over the revision history
          var history = branch.history();
          history.on( 'commit', function( index, commit ) {
              // Print out `git log` emulation
              console.log( 'commit ' + commit.sha );
              console.log( '\n' );
              console.log( commit.author.name + '<' + commit.author.email + '>' );
              console.log( commit.time );
              console.log( commit.message );
          });

          history.on( 'end', function() {
            // Continue
          });
      });
  });
          </code>
        </pre>

        <p><em>view commit tree and blob information</em></p>
        <pre><code>
  // Load in the module
  var git = require( 'nodegit' );
  // Open a repository for reading
  git.repo( '.git', function( err, repo ) {
      // Success is always 0, failure is always an error string
      if( err ) {
        throw new Error( err );
      }

      // Use the master branch
      repo.branch( 'master', function( err, branch ) {
          if( err ) {
            throw new Error( err );
          }

          // Iterate over the revision history
          branch.tree().walk(function( i, entry ) {
            console.log( entry.name );
            console.log( entry.content );
          });
      });
  });
          </code>
        </pre>


      <h2>download</h2>
      <p>
        You can download this project in either
        <a href="http://github.com/tbranyen/nodegit/zipball/master">zip</a> or
        <a href="http://github.com/tbranyen/nodegit/tarball/master">tar</a> formats.
      </p>

      <p>
        You can also clone and build the project with <a href="http://git-scm.com">Git</a> by running:
        <pre class="command">$ git clone git://github.com/tbranyen/nodegit

$ cd nodegit

$ ./configure
$ make
$ make install

update with

$ make update
        </pre>
      </p>

    </div>

    <a target="_blank" href="http://bostonbuilt.org"><img class="boston" src="img/boston.gif" alt="Built in Boston USA"></a>

    <script src="js/highlight.pack.js"></script>
    <script>
      hljs.tabReplace = '    ';
      hljs.initHighlightingOnLoad();
    </script>
  </body>
</html>

<!--
  ____ ____ ____ ____ ____ ____ ____ 
  ||N |||O |||D |||E |||. |||J |||S ||
  ||__|||__|||__|||__|||__|||__|||__||
  |/__\|/__\|/__\|/__\|/__\|/__\|/__\|

   ____ 
  ||+ ||
  ||__||
  |/__\|

   ____ ____ ____ ____ ____ ____ ____ 
  ||L |||I |||B |||G |||I |||T |||2 ||
  ||__|||__|||__|||__|||__|||__|||__||
  |/__\|/__\|/__\|/__\|/__\|/__\|/__\|

   ____ 
  ||= ||
  ||__||
  |/__\|

   ____ ____ ____ ____ ____ ____ ____ 
  ||O |||W |||N |||Z |||O |||N |||E ||
  ||__|||__|||__|||__|||__|||__|||__||
  |/__\|/__\|/__\|/__\|/__\|/__\|/__\|

--><|MERGE_RESOLUTION|>--- conflicted
+++ resolved
@@ -33,11 +33,7 @@
       </section>
 
       <div class="description">
-<<<<<<< HEAD
         <span class="version">Version 0.0.4</span> Node.js libgit2 asynchronous native bindings
-=======
-        <span class="version">Version 0.0.3</span> Node.js libgit2 asynchronous native bindings
->>>>>>> b7582632
       </div>
 
       <p>A collection of non-blocking Node.js libgit2 bindings, raw api, convenience api, unit tests, documentation and accomodations to make contributing easier.</p>
